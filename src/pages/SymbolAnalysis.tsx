--- conflicted
+++ resolved
@@ -1,7 +1,5 @@
-import { useParams, useSearchParams, useNavigate } from 'react-router-dom'
+import { useParams, useSearchParams } from 'react-router-dom'
 import { useState, useEffect } from 'react'
-import { Button } from '@/components/ui/button'
-import { ArrowLeft } from 'lucide-react'
 import { useAnalysis } from '../lib/queries'
 import WeightsPanel from '../components/WeightsPanel'
 import IndicatorsPanel from '../components/IndicatorsPanel'
@@ -18,7 +16,6 @@
 
 export default function SymbolAnalysis() {
   const { symbol = '' } = useParams()
-  const navigate = useNavigate()
   const [sp, setSP] = useSearchParams()
   const [timeframe, setTimeframe] = useState(sp.get('tf') ?? '1M')
   const [mode, setMode] = useState<'normal'|'advanced'>((sp.get('mode') as any) ?? 'normal')
@@ -71,36 +68,6 @@
   const patterns = technicalIndicators.patterns || [];
 
   return (
-<<<<<<< HEAD
-    <div className="min-h-screen bg-gradient-to-br from-background via-background to-muted/20">
-      <div className="container mx-auto px-4 py-6 space-y-6">
-        {/* Header with Back Button */}
-        <div className="flex items-center gap-4 mb-6">
-          <Button
-            variant="ghost"
-            size="sm"
-            onClick={() => navigate(-1)}
-            className="flex items-center gap-2 text-muted-foreground hover:text-foreground"
-          >
-            <ArrowLeft className="h-4 w-4" />
-            Back
-          </Button>
-          <div className="h-6 w-px bg-border" />
-          <h1 className="text-3xl font-bold text-foreground">{symbol}</h1>
-        </div>
-
-        {/* Controls */}
-        <div className="flex items-center gap-3 flex-wrap bg-card p-4 rounded-lg border">
-          <div className="flex items-center gap-2">
-            <label className="text-sm font-medium text-foreground">Timeframe:</label>
-            <select 
-              className="border border-input rounded-md px-3 py-1.5 bg-background text-foreground focus:ring-2 focus:ring-ring focus:border-transparent" 
-              value={timeframe} 
-              onChange={e => setTimeframe(e.target.value)}
-            >
-              {timeframes.map(tf => <option key={tf} value={tf}>{tf}</option>)}
-            </select>
-=======
     <div className="space-y-6">
       <div className="flex items-center gap-3 flex-wrap">
         <h1 className="text-2xl font-semibold">{symbol}</h1>
@@ -147,29 +114,15 @@
           <div className="border rounded-md p-3 bg-white">
             <div className="font-medium mb-2">Weights</div>
             <WeightsPanel initial={weights} onChange={setWeights} />
->>>>>>> a6bbd749
-          </div>
-          <div className="flex items-center gap-2">
-            <label className="text-sm font-medium text-foreground">Mode:</label>
-            <select 
-              className="border border-input rounded-md px-3 py-1.5 bg-background text-foreground focus:ring-2 focus:ring-ring focus:border-transparent" 
-              value={mode} 
-              onChange={e => setMode(e.target.value as any)}
-            >
-              {modes.map(m => <option key={m} value={m}>{m}</option>)}
-            </select>
-          </div>
-          <Button 
-            className="ml-auto bg-primary hover:bg-primary/90 text-primary-foreground" 
-            onClick={() => { syncURL(); refetch() }}
-            disabled={isFetching}
-          >
-            {isFetching && <LoadingSpinner size="sm" className="mr-2" />}
-            {isFetching ? 'Analyzing...' : 'Run Analysis'}
-          </Button>
-        </div>
-<<<<<<< HEAD
-=======
+          </div>
+          <div className="border rounded-md p-3 bg-white">
+            <div className="font-medium mb-2">Indicators</div>
+            <IndicatorsPanel 
+              onChange={setIndConfig} 
+              initialConfig={indConfig}
+            />
+          </div>
+        </div>
       )}
 
       <PriceChart 
@@ -178,110 +131,91 @@
         currentPrice={currentPrice}
         isLoading={isFetching}
       />
->>>>>>> a6bbd749
-
-        {mode === 'advanced' && (
-          <div className="grid md:grid-cols-2 gap-4">
-            <div className="border border-border rounded-md p-4 bg-card">
-              <div className="font-medium mb-3 text-foreground">Weights</div>
-              <WeightsPanel initial={weights} onChange={setWeights} />
-            </div>
-            <div className="border border-border rounded-md p-4 bg-card">
-              <div className="font-medium mb-3 text-foreground">Indicators</div>
-              <IndicatorsPanel 
-                onChange={setIndConfig} 
-                initialConfig={indConfig}
-              />
-            </div>
-          </div>
-        )}
-
-        <PriceChart />
-
-        {error && (
-          <div className="border border-destructive/50 rounded-md p-4 bg-destructive/10">
-            <div className="flex items-center gap-2 text-destructive">
-              <svg className="h-5 w-5" fill="none" viewBox="0 0 24 24" stroke="currentColor">
-                <path strokeLinecap="round" strokeLinejoin="round" strokeWidth={2} d="M12 8v4m0 4h.01M21 12a9 9 0 11-18 0 9 9 0 0118 0z" />
-              </svg>
-              <span className="font-medium">Error loading analysis</span>
-            </div>
-            <p className="text-destructive/80 text-sm mt-1">Please try again or check if the symbol is valid.</p>
-          </div>
-        )}
-
-        {data?.analysis && (
-          <div className="grid md:grid-cols-3 gap-4">
-            <div className="border border-border rounded-md p-4 bg-card space-y-3">
-              <div className="flex items-center justify-between">
-                <div className="font-medium text-foreground">Fundamental</div>
-                <ScoreBadge score={data.analysis.fundamental?.score} />
-              </div>
-              <div className="text-sm text-muted-foreground">Rec: <RecommendationChip rec={data.analysis.fundamental?.recommendation} /></div>
-              <div className="text-xs text-muted-foreground">
-                Weight: {data.analysis.fundamental?.weight || '40%'}
-              </div>
-            </div>
-            <div className="border border-border rounded-md p-4 bg-card space-y-3">
-              <div className="flex items-center justify-between">
-                <div className="font-medium text-foreground">Technical</div>
-                <ScoreBadge score={data.analysis.technical?.score} />
-              </div>
-              <div className="text-sm text-muted-foreground">Rec: <RecommendationChip rec={data.analysis.technical?.recommendation} /></div>
-              <div className="text-xs text-muted-foreground">
-                Weight: {data.analysis.technical?.configuration?.weight || '35%'}
-              </div>
-            </div>
-            <div className="border border-border rounded-md p-4 bg-card space-y-3">
-              <div className="flex items-center justify-between">
-                <div className="font-medium text-foreground">Sentiment</div>
-                <ScoreBadge score={data.analysis.sentiment?.score} />
-              </div>
-              <div className="text-sm text-muted-foreground">Rec: <RecommendationChip rec={data.analysis.sentiment?.recommendation} /></div>
-              <div className="text-xs text-muted-foreground">
-                Weight: {data.analysis.sentiment?.weight || '25%'}
-              </div>
-            </div>
-          </div>
-        )}
-
-        {data?.analysis?.overall && (
-          <div className="border border-border rounded-md p-4 bg-card">
-            <div className="flex items-center gap-3">
-              <div className="font-medium text-foreground">Overall</div>
-              <ScoreBadge score={data.analysis.overall?.score} />
-              <RecommendationChip rec={data.analysis.overall?.recommendation} />
-            </div>
-            <div className="text-xs text-muted-foreground mt-1">
-              Weights: F:{data?.analysis?.meta?.weightsUsed?.fundamental || 40}% 
-              T:{data?.analysis?.meta?.weightsUsed?.technical || 35}% 
-              S:{data?.analysis?.meta?.weightsUsed?.sentiment || 25}%
-            </div>
-          </div>
-        )}
-
-        {mode === 'advanced' && Object.keys(technicalIndicators).length > 0 && (
-          <div className="border border-border rounded-md p-4 bg-card">
-            <h3 className="font-medium mb-3 text-foreground">Technical Indicators</h3>
-            <div className="grid grid-cols-1 md:grid-cols-2 lg:grid-cols-3 gap-3">
+
+      {error && (
+        <div className="border border-red-200 rounded-md p-4 bg-red-50">
+          <div className="flex items-center gap-2 text-red-800">
+            <svg className="h-5 w-5" fill="none" viewBox="0 0 24 24" stroke="currentColor">
+              <path strokeLinecap="round" strokeLinejoin="round" strokeWidth={2} d="M12 8v4m0 4h.01M21 12a9 9 0 11-18 0 9 9 0 0118 0z" />
+            </svg>
+            <span className="font-medium">Error loading analysis</span>
+          </div>
+          <p className="text-red-700 text-sm mt-1">Please try again or check if the symbol is valid.</p>
+        </div>
+      )}
+
+      {data?.analysis && (
+        <div className="grid md:grid-cols-3 gap-4">
+          <div className="border rounded-md p-3 bg-white space-y-2">
+            <div className="flex items-center justify-between">
+              <div className="font-medium">Fundamental</div>
+              <ScoreBadge score={data.analysis.fundamental?.score} />
+            </div>
+            <div className="text-sm">Rec: <RecommendationChip rec={data.analysis.fundamental?.recommendation} /></div>
+            <div className="text-xs text-slate-500">
+              Weight: {data.analysis.fundamental?.weight || '40%'}
+            </div>
+          </div>
+          <div className="border rounded-md p-3 bg-white space-y-2">
+            <div className="flex items-center justify-between">
+              <div className="font-medium">Technical</div>
+              <ScoreBadge score={data.analysis.technical?.score} />
+            </div>
+            <div className="text-sm">Rec: <RecommendationChip rec={data.analysis.technical?.recommendation} /></div>
+            <div className="text-xs text-slate-500">
+              Weight: {data.analysis.technical?.configuration?.weight || '35%'}
+            </div>
+          </div>
+          <div className="border rounded-md p-3 bg-white space-y-2">
+            <div className="flex items-center justify-between">
+              <div className="font-medium">Sentiment</div>
+              <ScoreBadge score={data.analysis.sentiment?.score} />
+            </div>
+            <div className="text-sm">Rec: <RecommendationChip rec={data.analysis.sentiment?.recommendation} /></div>
+            <div className="text-xs text-slate-500">
+              Weight: {data.analysis.sentiment?.weight || '25%'}
+            </div>
+          </div>
+        </div>
+      )}
+
+      {data?.analysis?.overall && (
+        <div className="border rounded-md p-3 bg-white">
+          <div className="flex items-center gap-3">
+            <div className="font-medium">Overall</div>
+            <ScoreBadge score={data.analysis.overall?.score} />
+            <RecommendationChip rec={data.analysis.overall?.recommendation} />
+          </div>
+          <div className="text-xs text-slate-500 mt-1">
+            Weights: F:{data?.analysis?.meta?.weightsUsed?.fundamental || 40}% 
+            T:{data?.analysis?.meta?.weightsUsed?.technical || 35}% 
+            S:{data?.analysis?.meta?.weightsUsed?.sentiment || 25}%
+          </div>
+        </div>
+      )}
+
+      {mode === 'advanced' && Object.keys(technicalIndicators).length > 0 && (
+        <div className="border rounded-md p-3 bg-white">
+          <h3 className="font-medium mb-2">Technical Indicators</h3>
+          <div className="grid grid-cols-1 md:grid-cols-2 lg:grid-cols-3 gap-3">
             {Object.entries(technicalIndicators).map(([key, value]) => {
               // Skip patterns as they're displayed separately
               if (key === 'patterns') return null;
               
               return (
-                <div key={key} className="border border-border rounded p-3 bg-card">
-                  <div className="font-medium text-sm text-foreground">{key}</div>
+                <div key={key} className="border rounded p-2">
+                  <div className="font-medium text-sm">{key}</div>
                   {typeof value === 'object' && value !== null ? (
                     <div className="text-xs space-y-1 mt-1">
                       {Object.entries(value).map(([subKey, subValue]) => (
                         <div key={subKey} className="flex justify-between">
-                          <span className="text-muted-foreground">{subKey}:</span>
-                          <span className="font-mono text-foreground">{formatIndicatorValue(subValue)}</span>
+                          <span className="text-slate-600">{subKey}:</span>
+                          <span className="font-mono">{formatIndicatorValue(subValue)}</span>
                         </div>
                       ))}
                     </div>
                   ) : (
-                    <div className="font-mono text-sm mt-1 text-foreground">{formatIndicatorValue(value)}</div>
+                    <div className="font-mono text-sm mt-1">{formatIndicatorValue(value)}</div>
                   )}
                 </div>
               );
@@ -290,30 +224,29 @@
         </div>
       )}
 
-        {patterns.length > 0 && (
-          <div className="border border-border rounded-md p-4 bg-card">
-            <h3 className="font-medium mb-3 text-foreground">Pattern Recognition</h3>
-            <div className="flex flex-wrap gap-2">
-              {patterns.map((pattern: any, index: number) => (
-                <div 
-                  key={index} 
-                  className={`px-3 py-1 rounded-full text-xs font-medium ${
-                    pattern.direction === 'bullish' 
-                      ? 'bg-green-100 dark:bg-green-900/30 text-green-800 dark:text-green-400' 
-                      : pattern.direction === 'bearish' 
-                        ? 'bg-red-100 dark:bg-red-900/30 text-red-800 dark:text-red-400' 
-                        : 'bg-blue-100 dark:bg-blue-900/30 text-blue-800 dark:text-blue-400'
-                  }`}
-                >
-                  {pattern.pattern} ({pattern.confidence}%)
-                </div>
-              ))}
-            </div>
-          </div>
-        )}
-
-        <AISummary text={data?.analysis?.aiInsights?.summary} />
-      </div>
+      {patterns.length > 0 && (
+        <div className="border rounded-md p-3 bg-white">
+          <h3 className="font-medium mb-2">Pattern Recognition</h3>
+          <div className="flex flex-wrap gap-2">
+            {patterns.map((pattern: any, index: number) => (
+              <div 
+                key={index} 
+                className={`px-3 py-1 rounded-full text-xs font-medium ${
+                  pattern.direction === 'bullish' 
+                    ? 'bg-green-100 text-green-800' 
+                    : pattern.direction === 'bearish' 
+                      ? 'bg-red-100 text-red-800' 
+                      : 'bg-blue-100 text-blue-800'
+                }`}
+              >
+                {pattern.pattern} ({pattern.confidence}%)
+              </div>
+            ))}
+          </div>
+        </div>
+      )}
+
+      <AISummary text={data?.analysis?.aiInsights?.summary} />
     </div>
   )
 }